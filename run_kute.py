# Create argument parser
import argparse
import os
import subprocess

from utils import print_computer_specs

LOKI_ENDPOINT_ENV_VAR = "LOKI_ENDPOINT"
PROMETHEUS_ENDPOINT_ENV_VAR = "PROMETHEUS_ENDPOINT"
PROMETHEUS_USERNAME_ENV_VAR = "PROMETHEUS_USERNAME"
PROMETHEUS_PASSWORD_ENV_VAR = "PROMETHEUS_PASSWORD"

executables = {
    "kute": "./nethermind/tools/artifacts/bin/Nethermind.Tools.Kute/release/Nethermind.Tools.Kute"
}

def get_command_env(
    client: str,
    test_case_file: str,
):
    command_env = os.environ.copy()

    loki_endpoint = command_env.get(LOKI_ENDPOINT_ENV_VAR, "")
    prometheus_endpoint = command_env.get(PROMETHEUS_ENDPOINT_ENV_VAR, "")
    prometheus_username = command_env.get(PROMETHEUS_USERNAME_ENV_VAR, "")
    prometheus_password = command_env.get(PROMETHEUS_PASSWORD_ENV_VAR, "")

    test_case_name = os.path.splitext(os.path.split(test_case_file)[-1])[0]

    command_env["GA_LOKI_REMOTE_WRITE_URL"] = loki_endpoint
    command_env["GA_PROMETHEUS_REMOTE_WRITE_URL"] = prometheus_endpoint
    command_env["GA_PROMETHEUS_REMOTE_WRITE_USERNAME"] = prometheus_username
    command_env["GA_PROMETHEUS_REMOTE_WRITE_PASSWORD"] = prometheus_password
    command_env["GA_METRICS_LABELS_INSTANCE"] = f"{client}-{test_case_name}"
    command_env["GA_METRICS_LABELS_TESTNET"] = "gas-benchmarks-testnet"
    command_env["GA_METRICS_LABELS_EXECUTION_CLIENT"] = client

    return command_env


def run_command(
    client,
    test_case_file,
    jwt_secret,
    response,
    ec_url,
    kute_extra_arguments,
):
    # Add logic here to run the appropriate command for each client
    command = (
        f"{executables['kute']} -i {test_case_file} -s {jwt_secret} -r {response} -a {ec_url} "
        f"{kute_extra_arguments} "
    )
    print(command)
    # Prepare env variables
    command_env = get_command_env(
        client,
        test_case_file,
    )
    results = subprocess.run(
        command, shell=True, capture_output=True, text=True, env=command_env
    )
    print(results.stderr)
    return results.stdout

def save_to(output_folder, file_name, content):
    output_path = os.path.join(output_folder, file_name)
    with open(output_path, "w") as file:
        file.write(content)

def main():
    parser = argparse.ArgumentParser(description="Benchmark script")
    parser.add_argument(
        "--testsPath", type=str, help="Path to test case folder", default="small_tests"
    )
    parser.add_argument("--client", type=str, help="Name of the client we are testing")
    parser.add_argument(
        "--run", type=int, help="Number of times the test was run", default=0
    )
    parser.add_argument(
        "--jwtPath",
        type=str,
        help="Path to the JWT secret used to communicate with the client you want to test",
    )
    parser.add_argument(
        "--output",
        type=str,
        help="Output folder for metrics charts generation. If the folder does "
        "not exist will be created.",
        default="results",
    )
    # Executables path
    parser.add_argument(
        "--dotnetPath",
        type=str,
        help="Path to dotnet executable, needed if testing nethermind and "
        "you need to use something different to dotnet.",
        default="dotnet",
    )
    parser.add_argument(
        "--kutePath",
        type=str,
        help="Path to kute executable.",
        default=executables["kute"],
    )
    parser.add_argument(
        "--kuteArguments", type=str, help="Extra arguments for Kute.", default=""
    )
    parser.add_argument(
        "--ecURL",
        type=str,
        help="Execution client where we will be running kute url.",
        default="http://localhost:8551",
    )
    parser.add_argument(
        "--warmupPath", type=str, help="Set path to warm up file.", default=""
    )

    # Parse command-line arguments
    args = parser.parse_args()

    # Get client name and test case folder from command-line arguments
    tests_paths = args.testsPath
    jwt_path = args.jwtPath
    execution_url = args.ecURL
    output_folder = args.output
    executables["dotnet"] = args.dotnetPath
    executables["kute"] = args.kutePath
    kute_arguments = args.kuteArguments
    warmup_file = args.warmupPath
    client = args.client
    run = args.run

    # Create the output folder if it doesn't exist
    if not os.path.exists(output_folder):
        os.makedirs(output_folder)

    if warmup_file != "":
        warmup_response_file = os.path.join(
            output_folder, f"warmup_{client}_response_{run}.txt"
        )
        warmup_response = run_command(
            client, warmup_file, jwt_path, warmup_response_file, execution_url, kute_arguments
        )
        save_to(output_folder, f"warmup_{client}_results_{run}.txt", warmup_response)

    # Print Computer specs
    computer_specs = print_computer_specs()
    save_to(output_folder, "computer_specs.txt", computer_specs)

    # if test case path is a folder, run all the test cases in the folder
    if os.path.isdir(tests_paths):
        tests_cases = []
        for root, _, files in os.walk(tests_paths):
            if len(files) == 0:
                continue
            for file in files:
                if file.endswith("metadata.txt"):
                    continue
                tests_cases.append(os.path.join(root, file))
        for test_case_path in tests_cases:
            name = test_case_path.split("/")[-1].split(".")[0]
            response_file = os.path.join(
                output_folder, f"{client}_response_{run}_{name}.txt"
            )
            print(
                f"Running {client} for the {run} time with test case {test_case_path}"
            )
            response = run_command(
                client,
                test_case_path,
                jwt_path,
                response_file,
                execution_url,
                kute_arguments,
            )
            save_to(output_folder, f"{client}_results_{run}_{name}.txt", response)
        return
<<<<<<< HEAD
    else:        
        test_case_without_extension = os.path.splitext(tests_paths.split('/')[-1])[0]
        response_file = os.path.join(output_folder, f'{client}_response_{run}_{test_case_without_extension}.txt')
        print(f"Running {client} for the {run} time with test case {tests_paths}")
        response = run_command(tests_paths, jwt_path, response_file, execution_url, kute_arguments)
        save_to(output_folder, f'{client}_results_{run}_{test_case_without_extension}.txt',
                response)


if __name__ == '__main__':
=======
    else:
        response_file = os.path.join(output_folder, f"{client}_response_{run}.txt")
        print(f"Running {client} for the {run} time with test case {tests_paths}")
        response = run_command(
            client,
            tests_paths,
            jwt_path,
            response_file,
            execution_url,
            kute_arguments,
        )
        test_case_without_extension = os.path.splitext(tests_paths.split("/")[-1])[0]
        save_to(
            output_folder,
            f"{client}_results_{run}_{test_case_without_extension}.txt",
            response,
        )

if __name__ == "__main__":
>>>>>>> d50ddde8
    main()<|MERGE_RESOLUTION|>--- conflicted
+++ resolved
@@ -176,7 +176,6 @@
             )
             save_to(output_folder, f"{client}_results_{run}_{name}.txt", response)
         return
-<<<<<<< HEAD
     else:        
         test_case_without_extension = os.path.splitext(tests_paths.split('/')[-1])[0]
         response_file = os.path.join(output_folder, f'{client}_response_{run}_{test_case_without_extension}.txt')
@@ -187,25 +186,4 @@
 
 
 if __name__ == '__main__':
-=======
-    else:
-        response_file = os.path.join(output_folder, f"{client}_response_{run}.txt")
-        print(f"Running {client} for the {run} time with test case {tests_paths}")
-        response = run_command(
-            client,
-            tests_paths,
-            jwt_path,
-            response_file,
-            execution_url,
-            kute_arguments,
-        )
-        test_case_without_extension = os.path.splitext(tests_paths.split("/")[-1])[0]
-        save_to(
-            output_folder,
-            f"{client}_results_{run}_{test_case_without_extension}.txt",
-            response,
-        )
-
-if __name__ == "__main__":
->>>>>>> d50ddde8
     main()