#!/usr/bin/env python3
import argparse
import base64
import json
import os
import shutil
import signal
import socket
import subprocess
import sys
import textwrap
import time
from pathlib import Path
from typing import Optional
import atexit
import re

CHAIN_TO_ID = {
    "mainnet": 1,
    "ethereum": 1,
    "sepolia": 11155111,
    "holesky": 17000,
    "goerli": 5,
}

CLEANUP = {
    "keep": False,
    "container": None,
    "primary_merged": None,
    "primary_upper": None,
    "primary_work": None,
    "scenario_merged": None,
    "scenario_upper": None,
    "scenario_work": None,
    "mitm": None,
}

def _parse_bool(value: str) -> bool:
    normalized = str(value).strip().lower()
    if normalized in {"1", "true", "yes", "y", "on"}:
        return True
    if normalized in {"0", "false", "no", "n", "off"}:
        return False
    raise argparse.ArgumentTypeError(f"Invalid boolean value: {value}")

def run(cmd, cwd=None, env=None, check=True):
    print("\n[RUN] " + " ".join(cmd))
    return subprocess.run(cmd, cwd=cwd, env=env, check=check)

def check_cmd_exists(cmd): return shutil.which(cmd) is not None

def wait_for_port(host, port, timeout=180):
    deadline = time.time() + timeout
    while time.time() < deadline:
        try:
            with socket.create_connection((host, port), timeout=2):
                return True
        except OSError:
            time.sleep(0.2)
    return False

def ensure_pip_pkg(pkg):
    if pkg == "mitmproxy" and shutil.which(pkg): return
    try:
        __import__(pkg)
    except Exception:
        run([sys.executable, "-m", "pip", "install", "-U", pkg])

def rpc_call(url, method, params=None, headers=None, timeout=10):
    import requests
    body = {"jsonrpc": "2.0", "id": int(time.time()), "method": method, "params": params or []}
    r = requests.post(url, json=body, headers=headers or {}, timeout=timeout)
    r.raise_for_status()
    data = r.json()
    if "error" in data: raise RuntimeError(f"RPC error from {url}: {data['error']}")
    return data.get("result")

# ---------------------- new helpers for line-based outputs ----------------------

def _ensure_payloads_dir(base_path: Path) -> Path:
    base = base_path.expanduser()
    base.mkdir(parents=True, exist_ok=True)
    return base.resolve()

def _minified_json_line(obj: dict) -> str:
    return json.dumps(obj, separators=(",", ":"))

def _append_line(path: Path, line: str):
    path.parent.mkdir(parents=True, exist_ok=True)
    with path.open("a", encoding="utf-8") as f:
        f.write(line + "\n")

def _truncate_file(path: Path):
    path.parent.mkdir(parents=True, exist_ok=True)
    with path.open("w", encoding="utf-8"):
        pass

def _safe_suffix(value: str) -> str:
    cleaned = "".join(ch for ch in value if ch.isalnum() or ch in ("-", "_"))
    return cleaned or value.strip()


def _append_suffix_to_scenarios(payload_dir: Path, suffix: str) -> None:
    suffix = _safe_suffix(suffix)
    if not suffix:
        return
    if suffix.upper().endswith("M"):
        suffix = suffix.upper()
    elif suffix.isdigit():
        suffix = f"{suffix}M"

    for phase in ("setup", "testing", "cleanup"):
        phase_dir = payload_dir / phase
        if not phase_dir.is_dir():
            continue
        for path in sorted(phase_dir.glob("**/*.txt")):
            stem = path.stem
            if stem.endswith(f"_{suffix}") or "gas-value" in stem:
                continue
            base_name = stem
            target = path.with_name(f"{base_name}_{suffix}{path.suffix}")
            counter = 1
            while target.exists():
                target = path.with_name(f"{base_name}_{suffix}_{counter}{path.suffix}")
                counter += 1
            try:
                path.rename(target)
            except Exception:
                pass


# --------------------------------------------------------------------------------

def _read_json_file(path: Path):
    try:
        data = json.loads(path.read_text(encoding="utf-8"))
    except Exception:
        return None
    return data if isinstance(data, dict) else None


def _write_resume_signal(path: Path, token: str, scenario: str) -> None:
    payload = {
        "token": token,
        "scenario": scenario,
        "timestamp": time.time(),
    }
    tmp = path.with_suffix(path.suffix + ".tmp")
    tmp.parent.mkdir(parents=True, exist_ok=True)
    tmp.write_text(json.dumps(payload, indent=2), encoding="utf-8")
    tmp.replace(path)


def _wait_for_resume_consumed(path: Path, timeout: float = 60.0) -> bool:
    deadline = time.time() + timeout
    while path.exists():
        if time.time() > deadline:
            return False
        time.sleep(0.05)
    return True

def _block_exists(rpc_url: str, block_hash: str) -> bool:
    if not block_hash:
        return False
    try:
        result = rpc_call(rpc_url, "eth_getBlockByHash", [block_hash, False])
    except Exception:
        return False
    return bool(result)


def _generate_preparation_payloads(jwt_path: Path, args, gas_bump_file: Path, funding_file: Path) -> str:
    print("[INFO] Regenerating gas-bump and funding payloads.")
    _truncate_file(gas_bump_file)
    _truncate_file(funding_file)
    try:
        max_count = max(args.gas_bump_count, 1)
        last_log = time.monotonic()
        for idx in range(max_count):
            now = time.monotonic()
            if idx == 0 or idx == max_count - 1 or now - last_log >= 5:
                print(f"[DEBUG] Generating gas-bump payload {idx + 1}/{max_count}")
                last_log = now
            preparation_getpayload("http://127.0.0.1:8551", jwt_path, "EMPTY", save_path=gas_bump_file)
    except Exception as exc:
        print(f"[WARN] Gas bump failed: {exc}")
    finalized = ""
    try:
        finalized = preparation_getpayload("http://127.0.0.1:8551", jwt_path, args.rpc_address, save_path=funding_file)
    except Exception as exc:
        print(f"[WARN] Funding prep failed: {exc}")
    return finalized or ""

def _latest_block_hash_from_payload_file(path: Path) -> Optional[str]:
    try:
        lines = [ln.strip() for ln in path.read_text(encoding="utf-8").splitlines() if ln.strip()]
    except Exception:
        return None
    for line in reversed(lines):
        try:
            obj = json.loads(line)
        except Exception:
            continue
        method = obj.get("method")
        if not isinstance(method, str):
            continue
        if method.startswith("engine_newPayload"):
            params = obj.get("params") or []
            if params and isinstance(params[0], dict):
                block_hash = params[0].get("blockHash")
                if isinstance(block_hash, str):
                    return block_hash
    return None

def is_mounted(mount_point: Path) -> bool:
    try:
        with open("/proc/mounts", "r") as f:
            return any(line.split()[1] == str(mount_point.resolve()) for line in f)
    except Exception:
        return False

def ensure_overlay_mount(lower: Path, upper: Path, work: Path, merged: Path):
    lower = lower.resolve(); upper = upper.resolve(); work = work.resolve(); merged = merged.resolve()
    if not lower.exists() or not any(lower.iterdir()):
        raise RuntimeError(f"Lower dir {lower} missing or empty; download snapshot first.")
    upper.mkdir(parents=True, exist_ok=True)
    work.mkdir(parents=True, exist_ok=True)
    merged.mkdir(parents=True, exist_ok=True)
    mount_opts = f"lowerdir={lower},upperdir={upper},workdir={work}"
    cmd = ["mount", "-t", "overlay", "overlay", "-o", mount_opts, str(merged)]
    if hasattr(os, "geteuid") and os.geteuid() != 0 and shutil.which("sudo"):
        cmd = ["sudo"] + cmd
    run(cmd)

def unmount_overlay(merged: Path):
    if not is_mounted(merged): return
    cmd = ["umount", str(merged)]
    if hasattr(os, "geteuid") and os.geteuid() != 0 and shutil.which("sudo"):
        cmd = ["sudo"] + cmd
    subprocess.run(cmd, check=False)

def describe_mount(path: Path) -> str:
    try:
        mount_path = path.resolve()
        with open('/proc/mounts', 'r', encoding='utf-8') as mounts:
            for line in mounts:
                parts = line.split()
                if len(parts) >= 4 and parts[1] == str(mount_path):
                    return line.strip()
    except Exception:
        pass
    return ''

def download_snapshot(chain: str, out_dir: Path):
    out_dir.mkdir(parents=True, exist_ok=True)
    sh = textwrap.dedent(f"""
        apk add --no-cache curl tar zstd >/dev/null && \
        BLOCK_NUMBER=$(curl -s https://snapshots.ethpandaops.io/{chain}/nethermind/latest) && \
        curl -s -L https://snapshots.ethpandaops.io/{chain}/nethermind/$BLOCK_NUMBER/snapshot.tar.zst | \
        tar -I zstd -xvf - -C /data --strip-components=1
    """)
    cmd = [
        "docker", "run", "--rm", "-i",
        "-v", f"{str(out_dir.resolve())}:/data",
        "--entrypoint", "/bin/sh",
        "alpine", "-c", sh,
    ]
    run(cmd)

def ensure_jwt(jwt_dir: Path) -> Path:
    jwt_dir.mkdir(parents=True, exist_ok=True)
    jwt = jwt_dir / "jwt.hex"
    if not jwt.exists(): jwt.write_text(os.urandom(32).hex())
    return jwt

def start_nethermind_container(
    chain: str,
    db_dir: Path,
    jwt_path: Path,
    rpc_port=8545,
    engine_port=8551,
    name="eest-nethermind",
    image: str = "nethermindeth/nethermind:gp-hacked",
    genesis_path: Optional[Path] = None,
) -> str:
    subprocess.run(["docker", "pull", image], check=False)
    resolved_db = db_dir.resolve()
    resolved_jwt_parent = jwt_path.parent.resolve()
    cmd = [
        "docker",
        "run",
        "-d",
        "--name",
        name,
        "-p",
        f"{rpc_port}:{rpc_port}",
        "-p",
        f"{engine_port}:{engine_port}",
        "-v",
        f"{str(resolved_db)}:/db",
        "-v",
        f"{str(resolved_jwt_parent)}:/jwt:ro",
    ]
    genesis_volume = None
    if genesis_path:
        resolved_genesis = Path(genesis_path).resolve()
        if not resolved_genesis.is_file():
            raise FileNotFoundError(f"Genesis file not found at {resolved_genesis}")
        genesis_volume = ["-v", f"{str(resolved_genesis)}:/genesis/custom.json:ro"]
        cmd += genesis_volume

    cmd.append(image)

    if genesis_path:
        cmd += ["--config", "none", "--Init.ChainSpecPath", "/genesis/custom.json"]
    else:
        cmd += ["--config", str(chain)]

    cmd += [
        "--JsonRpc.Enabled",
        "true",
        "--JsonRpc.Host",
        "0.0.0.0",
        "--JsonRpc.Port",
        str(rpc_port),
        "--JsonRpc.EngineHost",
        "0.0.0.0",
        "--JsonRpc.EnginePort",
        str(engine_port),
        "--JsonRpc.JwtSecretFile",
        "/jwt/jwt.hex",
        "--JsonRpc.UnsecureDevNoRpcAuthentication",
        "true",
        "--JsonRpc.EnabledModules",
        "Eth,Net,Web3,Admin,Debug,Trace,TxPool",
        "--Blocks.TargetBlockGasLimit",
        "1000000000000",
        "--data-dir",
        "/db",
        "--log",
        "INFO",
        "--Network.MaxActivePeers",
        "0",
        "--TxPool.Size",
        "10000",
        "--TxPool.MaxTxSize",
        "null",
        "--Merge.TerminalTotalDifficulty",
        "0",
        "--Init.LogRules",
        "Consensus.Processing.ProcessingStats:Debug",
        "--Blocks.SingleBlockImprovementOfSlot",
        "0.10",
        "--Merge.NewPayloadBlockProcessingTimeout",
        "70000",
    ]
    cp = subprocess.run(cmd, check=True, stdout=subprocess.PIPE, text=True)
    return cp.stdout.strip()

def _container_exists(name: str) -> bool:
    try:
        cp = subprocess.run(["docker", "inspect", "--format", "{{.Name}}", name], stdout=subprocess.PIPE, stderr=subprocess.DEVNULL, text=True, check=False)
        return cp.returncode == 0
    except Exception:
        return False

def stop_and_remove_container(name: str):
    subprocess.run(["docker", "rm", "-f", name], check=False)

def print_container_logs(name: str):
    if not _container_exists(name):
        return
    try:
        out = subprocess.run(["docker", "logs", name], stdout=subprocess.PIPE, stderr=subprocess.STDOUT, text=True, check=False)
        Path("nethermind.log").write_text(out.stdout, encoding="utf-8")
    except Exception:
        pass

def start_mitm_proxy(addon_path: Path, listen_port=8549, upstream="http://127.0.0.1:8545"):
    env = os.environ.copy()
    env["MITM_ADDON_CONFIG"] = str(Path("mitm_config.json").resolve())
    cmd = ["mitmdump", "-p", str(listen_port), "--mode", f"reverse:{upstream}", "-s", str(addon_path), "--set", "connection_strategy=lazy", "--set", "http2=false"]
    print("\n[RUN] " + " ".join(cmd))
    return subprocess.Popen(cmd, env=env)

def _engine_with_jwt(engine_url: str, jwt_hex_path: Path, method: str, params: list, timeout=30):
    import requests, hmac, hashlib
    header = base64.urlsafe_b64encode(b'{"alg":"HS256","typ":"JWT"}').rstrip(b'=')
    payload = base64.urlsafe_b64encode(json.dumps({"iat": int(time.time())}).encode()).rstrip(b'=')
    unsigned = header + b"." + payload
    secret_hex = Path(jwt_hex_path).read_text().strip().replace("0x", "")
    sig = hmac.new(bytes.fromhex(secret_hex), unsigned, hashlib.sha256).digest()
    token = unsigned + b"." + base64.urlsafe_b64encode(sig).rstrip(b'=')
    token_str = token.decode()
    body = {"jsonrpc":"2.0","id":int(time.time()),"method":method,"params":params}
    r = requests.post(engine_url, json=body, headers={"Authorization": f"Bearer {token_str}"}, timeout=timeout)
    r.raise_for_status()
    j = r.json()
    if "error" in j: raise RuntimeError(f"Engine error: {j['error']}")
    return j["result"]

# ----------------- changed: append NP and FCU to a single .txt file -----------------

def preparation_getpayload(engine_url: str, jwt_hex_path: Path, rpc_address: str, save_path: Path | None = None):
    """
    Build a payload on the engine, POST engine_newPayloadV4, then engine_forkchoiceUpdatedV3.
    If save_path is provided, append TWO minified JSON-RPC lines to that file:
      1) the engine_newPayloadV4 request body
      2) the engine_forkchoiceUpdatedV3 request body
    """
    ZERO32 = "0x" + ("00" * 32)
    txrlp_empty = None
    payload = _engine_with_jwt(engine_url, jwt_hex_path, "engine_getPayloadV4", [txrlp_empty, rpc_address])
    exec_payload = payload.get("executionPayload")
    parent_hash = exec_payload.get("parentHash") or ZERO32

    # Send NP
    _ = _engine_with_jwt(engine_url, jwt_hex_path, "engine_newPayloadV4", [exec_payload, [], parent_hash, []])
    block_hash = exec_payload.get("blockHash")

    # Build FCU params (safe/finalized=head)
    fcs = {"headBlockHash": block_hash, "safeBlockHash": block_hash, "finalizedBlockHash": block_hash}
    # Send FCU
    _ = _engine_with_jwt(engine_url, jwt_hex_path, "engine_forkchoiceUpdatedV3", [fcs, None])

    if rpc_address and isinstance(rpc_address, str) and rpc_address.upper() != "EMPTY":
        try:
            balance_hex = rpc_call("http://127.0.0.1:8545", "eth_getBalance", [rpc_address, "latest"])
            if isinstance(balance_hex, str):
                balance_wei = int(balance_hex, 16)
                print(f"[INFO] Funding account {rpc_address} balance: {balance_wei} wei ({balance_hex})")
            else:
                print(f"[WARN] Unexpected eth_getBalance result for {rpc_address}: {balance_hex!r}")
        except Exception as exc:
            print(f"[WARN] Failed to read balance for {rpc_address}: {exc}")

    # Append NP + FCU requests as lines if requested
    if save_path is not None:
        np_body = {"jsonrpc":"2.0","id":int(time.time()),"method":"engine_newPayloadV4","params":[exec_payload, [], parent_hash, []]}
        fcu_body = {"jsonrpc":"2.0","id":int(time.time()),"method":"engine_forkchoiceUpdatedV3","params":[fcs, None]}
        _append_line(save_path, _minified_json_line(np_body))
        _append_line(save_path, _minified_json_line(fcu_body))

    return block_hash

# -----------------------------------------------------------------------------------

def _cleanup():
    try:
        mp = CLEANUP.get("mitm")
        if mp and hasattr(mp, "poll") and mp.poll() is None:
            try: mp.terminate(); mp.wait(timeout=5)
            except Exception:
                try: mp.kill()
                except Exception: pass
    except Exception:
        pass
    if not CLEANUP.get("keep", False):
        try:
            if CLEANUP.get("container"):
                print_container_logs(CLEANUP["container"])
                stop_and_remove_container(CLEANUP["container"])
        except Exception:
            pass
        try:
            if CLEANUP.get("scenario_merged"):
                unmount_overlay(CLEANUP["scenario_merged"])
        except Exception:
            pass
        try:
            if CLEANUP.get("primary_merged"):
                unmount_overlay(CLEANUP["primary_merged"])
        except Exception:
            pass
        for key in (
            "scenario_upper","scenario_work","scenario_merged",
            "primary_upper","primary_work","primary_merged"
        ):
            try:
                d = CLEANUP.get(key)
                if d: shutil.rmtree(d, ignore_errors=True)
            except Exception:
                pass
        try:
            cleanup_dir = CLEANUP.get("data_dir_cleanup")
            if cleanup_dir:
                shutil.rmtree(cleanup_dir, ignore_errors=True)
        except Exception:
            pass

atexit.register(_cleanup)

def _sig_handler(signum, frame):
    try: print(f"[INFO] Caught signal {signum}; cleaning up...")
    except Exception: pass
    sys.exit(128 + signum)

for _s in (signal.SIGINT, signal.SIGTERM):
    try: signal.signal(_s, _sig_handler)
    except Exception: pass

def main():
    parser = argparse.ArgumentParser(description="EEST Stateful Generator")
    parser.add_argument("--chain", default="mainnet")
    parser.add_argument("--sim-parallelism", type=int, default=1)
    parser.add_argument("--test-path", default="tests")
    parser.add_argument("--fork", default="Prague")
    parser.add_argument("--rpc-endpoint", default=None)
    parser.add_argument("--seed-account-sweep-amount", default="1000 ether")
    parser.add_argument("--rpc-chain-id", type=int, default=None)
    parser.add_argument("--rpc-seed-key", required=True)
    parser.add_argument("--rpc-address", required=True)
    parser.add_argument("--stubs-file", default=None, help="Path to address stubs JSON passed to execute remote")
    parser.add_argument("--snapshot-dir", default="execution-data", help="Path to snapshot DB (default: execution-data)")
    parser.add_argument("--no-snapshot", action="store_true")
    parser.add_argument("--refresh-snapshot", action="store_true")
    parser.add_argument(
        "--data-dir",
        default=None,
        help="Path to use for Nethermind execution data instead of overlay mounts.",
    )
    parser.add_argument(
        "--genesis-path",
        default=None,
        help="Path to a custom genesis JSON file to mount into Nethermind.",
    )
    parser.add_argument("--keep", action="store_true")
    parser.add_argument(
        "--payload-dir",
        default="eest_stateful",
        help="Directory where generated stateful payloads are written.",
    )
    parser.add_argument(
        "--gas-benchmark-values",
        default="30,60,90,120,150",
        help="Comma-separated gas benchmark values to pass to execute remote.",
    )
    parser.add_argument(
        "--fixed-opcode-count",
        default="",
        help="Comma-separated fixed opcode counts to pass to execute remote instead of --gas-benchmark-values.",
    )
    parser.add_argument(
        "--nethermind-image",
        default="nethermindeth/nethermind:gp-hacked",
        help="Docker image to use when launching the Nethermind container.",
    )
    parser.add_argument(
        "--gas-bump-count",
        type=int,
        default=301,
        help="Number of engine_getPayload iterations when generating gas-bump payload (default: 301).",
    )
    parser.add_argument(
        "--overlay-reorgs",
        type=_parse_bool,
        default=True,
        help="Enable per-scenario overlay + container restarts (true/false, default true).",
    )
    parser.add_argument(
        "--eest-repo",
        default="https://github.com/ethereum/execution-specs",
        help="Git repository URL for execution-specs (supports forks).",
    )
    parser.add_argument(
        "--eest-branch",
        default="main",
        help="Git branch of execution-specs to checkout before running (default: main).",
    )
    parser.add_argument(
        "--eest-no-pull",
        action="store_true",
        help="Skip fetching/pulling execution-specs when the repo already exists.",
    )
    parser.add_argument(
        "--parameter_filter",
        default="",
        help="Pass-through filter string forwarded to execute remote as -k \"...\".",
    )
    args = parser.parse_args()

    CLEANUP["keep"] = args.keep
    ensure_pip_pkg("requests")

    payloads_dir = _ensure_payloads_dir(Path(args.payload_dir))
    gas_value_source = args.fixed_opcode_count or args.gas_benchmark_values
    gas_values = [v.strip() for v in gas_value_source.split(",") if v.strip()]
    scenario_order_file = payloads_dir / "scenario_order.json"
    if scenario_order_file.exists():
        scenario_order_file.unlink()
    gas_bump_file = payloads_dir / "gas-bump.txt"
    funding_file  = payloads_dir / "funding.txt"
    setup_global_file = payloads_dir / "setup-global-test.txt"
    reuse_preparation = gas_bump_file.exists() and funding_file.exists()
    reuse_globals = setup_global_file.exists()


    for subdir in ("setup", "testing", "cleanup"):
        sub_path = payloads_dir / subdir
        if sub_path.exists():
            shutil.rmtree(sub_path)

    control_dir = payloads_dir / "_control"
    if control_dir.exists():
        shutil.rmtree(control_dir)
    control_dir.mkdir(parents=True, exist_ok=True)
    pause_file = control_dir / "pause.json"
    resume_file = control_dir / "resume.json"


    repo_dir = Path("execution-specs")
    repo_url = args.eest_repo
    if repo_dir.exists():
        if not args.eest_no_pull:
            run(["git", "remote", "set-url", "origin", repo_url], cwd=str(repo_dir))
            run(["git", "fetch", "origin"], cwd=str(repo_dir))
            run(["git", "checkout", args.eest_branch], cwd=str(repo_dir))
            run(["git", "pull", "origin", args.eest_branch], cwd=str(repo_dir))
        else:
            print("[INFO] --eest-no-pull specified; using existing execution-specs checkout as-is.")
    else:
        run([
            "git",
            "clone",
            "--branch",
            args.eest_branch,
            "--single-branch",
            repo_url,
            str(repo_dir),
        ])
    if not check_cmd_exists("uv"):
        run([sys.executable, "-m", "pip", "install", "-U", "uv"])
    run(["uv", "python", "install", "3.11"])
    run(["uv", "python", "pin", "3.11"], cwd=str(repo_dir))
    run(["uv", "sync", "--all-extras"], cwd=str(repo_dir))
    run(["uv", "pip", "install", "-e", ".", "--break-system-packages"], cwd=str(repo_dir))

<<<<<<< HEAD
    data_dir_path: Optional[Path] = None
    if args.data_dir:
        data_dir_path = Path(args.data_dir).expanduser().resolve()
        data_dir_path.mkdir(parents=True, exist_ok=True)

    genesis_file: Optional[Path] = None
    if args.genesis_path:
        candidate = Path(args.genesis_path).expanduser()
        resolved_candidate = candidate.resolve()
        if not resolved_candidate.is_file():
            raise SystemExit(f"Genesis file not found at {resolved_candidate}")
        genesis_file = resolved_candidate
        if data_dir_path is None:
            data_dir_path = Path("scripts/nethermind/execution-data").resolve()
            data_dir_path.mkdir(parents=True, exist_ok=True)

    use_overlay_base = data_dir_path is None and genesis_file is None
    base_data_dir = data_dir_path or Path("execution-data")

    if genesis_file is None:
        if not args.no_snapshot:
            if base_data_dir.exists() and any(base_data_dir.iterdir()) and not args.refresh_snapshot:
                pass
            else:
                if args.refresh_snapshot and base_data_dir.exists():
                    shutil.rmtree(base_data_dir)
                base_data_dir.mkdir(parents=True, exist_ok=True)
                download_snapshot(args.chain, base_data_dir)
=======
    snapshot_dir = Path(args.snapshot_dir).expanduser().resolve()
    if not args.no_snapshot:
        if snapshot_dir.exists() and any(snapshot_dir.iterdir()) and not args.refresh_snapshot:
            pass
>>>>>>> 667c3921
        else:
            base_data_dir.mkdir(parents=True, exist_ok=True)
    else:
        if args.refresh_snapshot and base_data_dir.exists():
            shutil.rmtree(base_data_dir)
        base_data_dir.mkdir(parents=True, exist_ok=True)

    snapshot_dir = base_data_dir
    if not use_overlay_base:
        CLEANUP["data_dir_cleanup"] = snapshot_dir
    else:
        CLEANUP["data_dir_cleanup"] = None

    jwt_path = ensure_jwt(Path("engine-jwt"))

    if use_overlay_base:
        primary_merged = Path("overlay-merged")
        primary_upper = Path("overlay-upper")
        primary_work = Path("overlay-work")
        CLEANUP["primary_merged"], CLEANUP["primary_upper"], CLEANUP["primary_work"] = (
            primary_merged,
            primary_upper,
            primary_work,
        )
    else:
        primary_merged = snapshot_dir.resolve()
        primary_upper = primary_work = None
        CLEANUP["primary_merged"] = CLEANUP["primary_upper"] = CLEANUP["primary_work"] = None

    overlay_reorgs_enabled = args.overlay_reorgs and use_overlay_base
    if args.overlay_reorgs and not use_overlay_base:
        print("[INFO] Overlay reorgs disabled because overlay filesystem is not in use.")

    if overlay_reorgs_enabled:
        scenario_merged = Path("overlay-scenario-merged")
        scenario_upper = Path("overlay-scenario-upper")
        scenario_work = Path("overlay-scenario-work")
        CLEANUP["scenario_merged"], CLEANUP["scenario_upper"], CLEANUP["scenario_work"] = (
            scenario_merged,
            scenario_upper,
            scenario_work,
        )
    else:
        scenario_merged = scenario_upper = scenario_work = None
        CLEANUP["scenario_merged"] = CLEANUP["scenario_upper"] = CLEANUP["scenario_work"] = None

    stop_and_remove_container("eest-nethermind")
    if use_overlay_base:
        ensure_overlay_mount(lower=snapshot_dir, upper=primary_upper, work=primary_work, merged=primary_merged)

    container_name = "eest-nethermind"
    CLEANUP["container"] = container_name
    active_db_dir = primary_merged

    def restart_node(db_dir: Path, *, show_logs: bool = False) -> None:
        nonlocal active_db_dir
        stop_and_remove_container(container_name)
        _ = start_nethermind_container(
            chain=args.chain,
            db_dir=db_dir,
            jwt_path=jwt_path,
            rpc_port=8545,
            engine_port=8551,
            name=container_name,
            image=args.nethermind_image,
            genesis_path=genesis_file,
        )
        if not wait_for_port("127.0.0.1", 8545, timeout=180):
            print("ERROR: 8545 not reachable.")
            print_container_logs(container_name)
            stop_and_remove_container(container_name)
            raise RuntimeError("JSON-RPC port not reachable")
        for _ in range(60):
            try:
                _ = rpc_call("http://127.0.0.1:8545", "eth_blockNumber")
                break
            except Exception:
                time.sleep(0.5)
        else:
            print("ERROR: JSON-RPC not responding.")
            print_container_logs(container_name)
            stop_and_remove_container(container_name)
            raise RuntimeError("JSON-RPC not responding")
        if show_logs:
            print_container_logs(container_name)
        active_db_dir = db_dir

    try:
        restart_node(primary_merged, show_logs=True)
    except RuntimeError:
        try: unmount_overlay(primary_merged)
        except Exception: pass
        sys.exit(1)

    scenario_overlay_ready = False

    def prepare_scenario_overlay() -> None:
        nonlocal scenario_overlay_ready
        if not overlay_reorgs_enabled:
            return
        if scenario_overlay_ready:
            try: unmount_overlay(scenario_merged)
            except Exception:
                pass
        shutil.rmtree(scenario_upper, ignore_errors=True)
        shutil.rmtree(scenario_work, ignore_errors=True)
        shutil.rmtree(scenario_merged, ignore_errors=True)
        ensure_overlay_mount(lower=primary_merged, upper=scenario_upper, work=scenario_work, merged=scenario_merged)
        scenario_overlay_ready = True

    chain_id = args.rpc_chain_id
    if chain_id is None:
        chain_id = CHAIN_TO_ID.get(args.chain.lower())
        if chain_id is None:
            try:
                cid_hex = rpc_call("http://127.0.0.1:8545", "eth_chainId")
                chain_id = int(cid_hex, 16)
            except Exception:
                chain_id = 1

    ensure_pip_pkg("mitmproxy")

    finalized_hash = ""
    rpc_url = "http://127.0.0.1:8545"
    if reuse_preparation:
        print("[INFO] Reusing existing gas-bump and funding payloads.")
        finalized_hash = _latest_block_hash_from_payload_file(funding_file) or ""
        if not finalized_hash or not _block_exists(rpc_url, finalized_hash):
            print("[WARN] Reused funding payload is missing finalized block; regenerating preparations.")
            reuse_preparation = False

    if not reuse_preparation:
        finalized_hash = _generate_preparation_payloads(jwt_path, args, gas_bump_file, funding_file)

    if finalized_hash and not _block_exists(rpc_url, finalized_hash):
        print(f"[WARN] Finalized block {finalized_hash} not found; clearing anchor.")
        finalized_hash = ""

    mitm_config = {
        "rpc_direct": "http://127.0.0.1:8545",
        "engine_url": "http://127.0.0.1:8551",
        "jwt_hex_path": str(jwt_path),
        "finalized_block": finalized_hash or "",
        "payload_dir": str(payloads_dir),
        "reuse_globals": reuse_globals,
    }
    Path("mitm_config.json").write_text(json.dumps(mitm_config), encoding="utf-8")

    addon_path = Path("mitm_addon.py")  # external file from above
    if not addon_path.exists():
        raise SystemExit("mitm_addon.py not found next to the script")

    mitm = start_mitm_proxy(addon_path, listen_port=8549, upstream="http://127.0.0.1:8545")
    CLEANUP["mitm"] = mitm

    try:
        if not wait_for_port("127.0.0.1", 8549, timeout=30):
            raise RuntimeError("mitmproxy failed to bind on 8549")

        tests_rpc = args.rpc_endpoint or "http://127.0.0.1:8549"
        uv_cmd = [
            "uv", "run", "execute", "remote", "-v",
            f"--fork={args.fork}",
            f"--rpc-seed-key={args.rpc_seed_key}",
            f"--rpc-chain-id={chain_id}",
            f"--rpc-endpoint={tests_rpc}",
        ]
        if args.fixed_opcode_count:
            uv_cmd.append(f"--fixed-opcode-count={args.fixed_opcode_count}")
        elif args.gas_benchmark_values:
            uv_cmd.append(f"--gas-benchmark-values={args.gas_benchmark_values}")
        uv_cmd += [
            #"--eoa-fund-amount-default", "3100000000000000000",
            "--tx-wait-timeout", "30",
            "--eoa-start", "103835740027347086785932208981225044632444623980288738833340492242305523519088",
            "--skip-cleanup",
            args.test_path,
            "--",
            "-m", "benchmark and repricing", "-n", "1",
        ]
        if args.parameter_filter:
            uv_cmd.extend(["-k", args.parameter_filter])
        stubs_source = args.stubs_file or os.environ.get("EEST_ADDRESS_STUBS")
        if stubs_source:
            stubs_path = Path(stubs_source).expanduser()
            if stubs_path.exists():
                uv_cmd.extend(["--address-stubs", str(stubs_path.resolve())])
            else:
                print(f"[WARN] Address stubs file {stubs_path} not found; ignoring.")

        run_env = os.environ.copy()
        src_path = str((repo_dir / "src").resolve())
        existing_path = run_env.get("PYTHONPATH", "")
        if existing_path:
            run_env["PYTHONPATH"] = os.pathsep.join([src_path, existing_path])
        else:
            run_env["PYTHONPATH"] = src_path
        run_env["EEST_POLL_INTERVAL"] = "0.1"

        tests_proc = subprocess.Popen(uv_cmd, cwd=str(repo_dir), env=run_env)
        processed_tokens: set[str] = set()
        return_code: Optional[int] = None

        def handle_pause(payload: dict) -> None:
            token = str(payload.get("token") or "")
            if not token:
                print(f"[WARN] Ignoring pause payload without token: {payload}")
                return
            scenario_name = payload.get("scenario") or "unknown"
            stage = payload.get("stage")
            block_hash = payload.get("blockHash")
            print(f"[STATE] Pause requested: scenario={scenario_name} stage={stage} token={token} block={block_hash}")

            if not overlay_reorgs_enabled:
                print("[INFO] Overlay reorgs disabled; skipping scenario overlay and node restart.")
                try:
                    resume_file.unlink(missing_ok=True)
                except Exception:
                    pass
                _write_resume_signal(resume_file, token, scenario_name)
                if not _wait_for_resume_consumed(resume_file, timeout=300.0):
                    print(f"[WARN] Resume signal not consumed for scenario {scenario_name} (token={token}) within timeout")
                else:
                    print(f"[STATE] Resume acknowledged for scenario {scenario_name} token={token}")
                processed_tokens.add(token)
                return

            try:
                stop_and_remove_container(container_name)
            except Exception:
                pass
            try:
                prepare_scenario_overlay()
                mount_line = describe_mount(scenario_merged)
                if mount_line:
                    print(f"[DEBUG] Scenario overlay mount: {mount_line}")
            except Exception as exc:
                print(f"[ERROR] Unable to prepare scenario overlay: {exc}")
                raise
            try:
                restart_node(scenario_merged, show_logs=False)
            except RuntimeError as exc:
                print(f"[ERROR] Failed to restart node for scenario {scenario_name}: {exc}")
                raise
            try:
                resume_file.unlink(missing_ok=True)
            except Exception:
                pass
            _write_resume_signal(resume_file, token, scenario_name)
            if not _wait_for_resume_consumed(resume_file, timeout=300.0):
                print(f"[WARN] Resume signal not consumed for scenario {scenario_name} (token={token}) within timeout")
            else:
                print(f"[STATE] Resume acknowledged for scenario {scenario_name} token={token}")
            processed_tokens.add(token)

        try:
            while True:
                payload = _read_json_file(pause_file) if pause_file.exists() else None
                if payload:
                    token = str(payload.get("token") or "")
                    if token and token not in processed_tokens:
                        handle_pause(payload)
                        continue
                ret = tests_proc.poll()
                if ret is not None:
                    payload = _read_json_file(pause_file) if pause_file.exists() else None
                    if payload:
                        token = str(payload.get("token") or "")
                        if token and token not in processed_tokens:
                            handle_pause(payload)
                    break
                time.sleep(0.1)
            return_code = tests_proc.wait()
        finally:
            if tests_proc.poll() is None:
                tests_proc.terminate()
                try:
                    tests_proc.wait(timeout=10)
                except subprocess.TimeoutExpired:
                    tests_proc.kill()
                    tests_proc.wait()

        if return_code is None:
            return_code = tests_proc.returncode
        if return_code != 0:
            raise subprocess.CalledProcessError(return_code, uv_cmd)
        if len(gas_values) == 1:
            _append_suffix_to_scenarios(payloads_dir, gas_values[0])
    finally:
        if not args.keep:
            try:
                print_container_logs(container_name)
            except Exception:
                pass
            stop_and_remove_container(container_name)
            if overlay_reorgs_enabled and scenario_merged is not None:
                try:
                    unmount_overlay(scenario_merged)
                except Exception:
                    pass
            if use_overlay_base:
                try:
                    unmount_overlay(primary_merged)
                except Exception:
                    pass
            cleanup_paths = []
            if use_overlay_base:
                cleanup_paths.extend([primary_upper, primary_work, primary_merged])
                if overlay_reorgs_enabled:
                    cleanup_paths.extend([scenario_upper, scenario_work, scenario_merged])
            for path in cleanup_paths:
                if path:
                    shutil.rmtree(path, ignore_errors=True)
            if not use_overlay_base and snapshot_dir:
                shutil.rmtree(snapshot_dir, ignore_errors=True)
        print("Done.")

if __name__ == "__main__":
    main()

<|MERGE_RESOLUTION|>--- conflicted
+++ resolved
@@ -635,7 +635,6 @@
     run(["uv", "sync", "--all-extras"], cwd=str(repo_dir))
     run(["uv", "pip", "install", "-e", ".", "--break-system-packages"], cwd=str(repo_dir))
 
-<<<<<<< HEAD
     data_dir_path: Optional[Path] = None
     if args.data_dir:
         data_dir_path = Path(args.data_dir).expanduser().resolve()
@@ -664,12 +663,6 @@
                     shutil.rmtree(base_data_dir)
                 base_data_dir.mkdir(parents=True, exist_ok=True)
                 download_snapshot(args.chain, base_data_dir)
-=======
-    snapshot_dir = Path(args.snapshot_dir).expanduser().resolve()
-    if not args.no_snapshot:
-        if snapshot_dir.exists() and any(snapshot_dir.iterdir()) and not args.refresh_snapshot:
-            pass
->>>>>>> 667c3921
         else:
             base_data_dir.mkdir(parents=True, exist_ok=True)
     else:
