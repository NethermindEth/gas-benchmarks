--- conflicted
+++ resolved
@@ -1,14 +1,12 @@
 .PHONY: prepare_tools clean
 
 prepare_tools:
-<<<<<<< HEAD
-	git clone https://github.com/NethermindEth/nethermind nethermind
-	git lfs pull
-=======
+
 	@if [ ! -d nethermind ]; then \
 		git clone https://github.com/NethermindEth/nethermind nethermind;\
+    git lfs pull
 	fi
->>>>>>> 2d9e99fc
+
 	cd nethermind && git checkout e1857d7ca6613ccdc40973899290f565f367e235 && cd ..
 	dotnet build ./nethermind/tools/Nethermind.Tools.Kute -c Release --property WarningLevel=0
 
