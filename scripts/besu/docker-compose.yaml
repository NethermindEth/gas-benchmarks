version: "3.9"
services:
  execution:
    stop_grace_period: 30m
    container_name: gas-execution-client
    restart: unless-stopped
    image: ${EC_IMAGE_VERSION}
    networks:
    - gas
    volumes:
    - ${EC_DATA_DIR}:/var/lib/besu/data
    - ${EC_JWT_SECRET_PATH}:/tmp/jwt/jwtsecret
    - ${CHAINSPEC_PATH}:/tmp/chainspec/chainspec.json
    user: root
    ports:
    - 30303:30303/tcp
    - 30303:30303/udp
    - 8008:8008/tcp
    - 8545:8545
    - 8551:8551
    expose:
    - 8545
    - 8551
    command:
    - --genesis-file=/tmp/chainspec/chainspec.json
<<<<<<< HEAD
    - --bonsai-historical-block-limit=10000
    - --bonsai-limit-trie-logs-enabled=false
=======
>>>>>>> 29b8ae7d
    - --data-path=/var/lib/besu/data
    - --metrics-enabled=true
    - --metrics-host=0.0.0.0
    - --metrics-port=8008
    - --engine-rpc-enabled=true
    - --engine-jwt-secret=/tmp/jwt/jwtsecret
    - --engine-rpc-port=8551
    - --engine-host-allowlist=*
    - --rpc-http-enabled=true
    - --rpc-http-host=0.0.0.0
    - --rpc-http-port=8545
    - --rpc-http-api=${EC_ENABLED_MODULES}
    - --rpc-http-cors-origins=*
    - --host-allowlist=*
    logging:
      driver: json-file
      options:
        max-size: 10m
        max-file: "10"
networks:
  gas:
    name: gas-network<|MERGE_RESOLUTION|>--- conflicted
+++ resolved
@@ -23,11 +23,8 @@
     - 8551
     command:
     - --genesis-file=/tmp/chainspec/chainspec.json
-<<<<<<< HEAD
     - --bonsai-historical-block-limit=10000
     - --bonsai-limit-trie-logs-enabled=false
-=======
->>>>>>> 29b8ae7d
     - --data-path=/var/lib/besu/data
     - --metrics-enabled=true
     - --metrics-host=0.0.0.0
